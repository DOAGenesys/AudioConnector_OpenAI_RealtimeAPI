
import asyncio
import json
import time
import base64
import io
import copy
from typing import Any, Awaitable, Callable, Dict, List, Optional

from google import genai
from google.genai import types

from config import (
    logger,
    DEFAULT_TEMPERATURE,
    DEFAULT_MAX_OUTPUT_TOKENS,
    DEBUG,
    GENESYS_RATE_WINDOW
)
from utils import format_json, create_final_system_prompt, decode_pcmu_to_pcm16, encode_pcm16_to_pcmu

try:
    import librosa
    import soundfile as sf
    AUDIO_LIBS_AVAILABLE = True
except ImportError:
    AUDIO_LIBS_AVAILABLE = False
    logger.warning("librosa or soundfile not available. Audio resampling will use basic conversion.")


TERMINATION_GUIDANCE = """[CALL CONTROL]
Call `end_conversation_successfully` ONLY when BOTH of these conditions are met:
1. The caller's request has been completely addressed and resolved
2. The caller has explicitly confirmed they don't need any additional help or have no further questions

Call `end_conversation_with_escalation` when the caller explicitly requests a human, the task is blocked, or additional assistance is needed. Use the `reason` field to describe why escalation is required.

Before invoking any call-control function, you MUST ensure all required output session variables are properly filled with accurate information. After the function is called, deliver the appropriate farewell message as instructed."""


def _clean_schema_for_gemini(schema: Any) -> Any:
    """
    Recursively remove OpenAI-specific fields from a schema.

    Removes:
    - strict: OpenAI-specific structured output parameter
    - additionalProperties: While JSON Schema standard, Gemini doesn't accept it
    """
    if not isinstance(schema, dict):
        return schema

    # Create a deep copy to avoid modifying the original
    cleaned = copy.deepcopy(schema)

    # Remove OpenAI-specific fields at this level
    cleaned.pop("strict", None)
    cleaned.pop("additionalProperties", None)

    # Recursively clean nested objects
    if "properties" in cleaned and isinstance(cleaned["properties"], dict):
        for key, value in cleaned["properties"].items():
            if isinstance(value, dict):
                cleaned["properties"][key] = _clean_schema_for_gemini(value)

    if "items" in cleaned and isinstance(cleaned["items"], dict):
        cleaned["items"] = _clean_schema_for_gemini(cleaned["items"])

    if "definitions" in cleaned and isinstance(cleaned["definitions"], dict):
        for key, value in cleaned["definitions"].items():
            if isinstance(value, dict):
                cleaned["definitions"][key] = _clean_schema_for_gemini(value)

    return cleaned


def _default_call_control_tools() -> List[Dict[str, Any]]:
    """Returns default call control function declarations for Gemini."""
    return [
        {
            "name": "end_conversation_successfully",
            "description": (
                "Gracefully end the phone call ONLY when the caller has BOTH: (1) had their request completely addressed, "
                "AND (2) explicitly confirmed they don't need any additional help or have no further questions. "
                "Provide a short summary of the completed task in the `summary` field. "
                "Do NOT call this function if the customer has not explicitly confirmed they are done."
            ),
            "parameters": {
                "type": "object",
                "properties": {
                    "summary": {
                        "type": "string",
                        "description": "One-sentence summary of what was accomplished before ending the call."
                    }
                },
                "required": ["summary"]
            }
        },
        {
            "name": "end_conversation_with_escalation",
            "description": (
                "End the phone call and request a warm transfer to a human agent when the caller asks for a person, is dissatisfied, or the task cannot be completed."
            ),
            "parameters": {
                "type": "object",
                "properties": {
                    "reason": {
                        "type": "string",
                        "description": "Why escalation is needed (e.g., customer requested human, policy restriction, unable to authenticate)."
                    }
                },
                "required": ["reason"]
            }
        }
    ]


class GeminiRealtimeClient:
    """
    Gemini Live API client that mirrors the OpenAIRealtimeClient interface
    for seamless integration with the AudioHook server.
    """

    def __init__(self, session_id: str, api_key: str, on_speech_started_callback=None):
        self.session_id = session_id
        self.api_key = api_key
        self.session = None
        self.running = False
        self.read_task = None
        self._lock = asyncio.Lock()
        self.logger = logger.getChild(f"GeminiClient_{session_id}")
        self.start_time = time.time()
        self.voice = None
        self.agent_name = None
        self.company_name = None
        self.admin_instructions = None
        self.final_instructions = None
        self.on_speech_started_callback = on_speech_started_callback
        self.retry_count = 0
        self.last_retry_time = 0
        self.rate_limit_delays = {}
        self.last_response = None
        self._summary_future = None
        self.on_end_call_request = None
        self.on_handoff_request = None
        self._await_disconnect_on_done = False
        self._disconnect_context = None
        self.custom_tool_definitions: List[Dict[str, Any]] = []
        self.tool_instruction_text: Optional[str] = None
        self.custom_tool_choice: Optional[Any] = None
        self.genesys_tool_handlers: Dict[str, Callable[[Dict[str, Any]], Awaitable[Dict[str, Any]]]] = {}
        self._response_in_progress = False
        self._has_audio_in_buffer = False
        self.escalation_prompt = None
        self.success_prompt = None

        # Token tracking for Gemini
        self._total_prompt_tokens = 0
        self._total_candidates_tokens = 0
        self._token_details = {
            'input_text_tokens': 0,
            'input_audio_tokens': 0,
            'input_cached_text_tokens': 0,
            'input_cached_audio_tokens': 0,
            'output_text_tokens': 0,
            'output_audio_tokens': 0
        }

        # Gemini client and session context
        self.client = None
        self.model = None
        self._session_context = None

        # Custom farewell prompts
        self.escalation_prompt = None
        self.success_prompt = None

    async def terminate_session(self, reason="completed", final_message=None):
        """Terminate the Gemini session."""
        try:
            if final_message and self.session:
                # Send a final message before closing
                await self.session.send_client_content(
                    turns=types.Content(
                        role="model",
                        parts=[types.Part(text=final_message)]
                    ),
                    turn_complete=True
                )

            await self.close()
        except Exception as e:
            self.logger.error(f"Error terminating session: {e}")
            raise

    async def handle_rate_limit(self):
        """Handle rate limiting with exponential backoff."""
        if self.retry_count >= 3:  # Max retries
            self.logger.error(f"[Rate Limit] Max retry attempts (3) reached.")
            return False

        self.retry_count += 1
        session_duration = time.time() - self.start_time
        self.logger.info(f"[Rate Limit] Current session duration: {session_duration:.2f}s")

        delay = GENESYS_RATE_WINDOW
        self.logger.warning(
            f"[Rate Limit] Hit rate limit, attempt {self.retry_count}/3. "
            f"Backing off for {delay}s."
        )

        self.running = False
        await asyncio.sleep(delay)
        self.running = True

        self.last_retry_time = time.time()
        return True

    async def connect(
        self,
        instructions=None,
        voice=None,
        temperature=None,
        model=None,
        max_output_tokens=None,
        agent_name=None,
        company_name=None,
        tool_definitions: Optional[List[Dict[str, Any]]] = None,
        tool_instructions: Optional[str] = None,
        tool_choice: Optional[Any] = None
    ):
        """Connect to Gemini Live API."""
        self.admin_instructions = instructions
        customer_data = getattr(self, 'customer_data', None)
        language = getattr(self, 'language', None)

        self.agent_name = agent_name
        self.company_name = company_name
        self.custom_tool_definitions = tool_definitions or []
        self.tool_instruction_text = tool_instructions
        self.custom_tool_choice = tool_choice

        self.final_instructions = create_final_system_prompt(
            self.admin_instructions,
            language=language,
            customer_data=customer_data,
            agent_name=self.agent_name,
            company_name=self.company_name
        )

        # Map voice names from OpenAI to Gemini (Gemini auto-selects voice based on language)
        # For now, we'll use the default voice, but this can be extended
        self.voice = voice if voice and voice.strip() else "Kore"

        try:
            self.temperature = float(temperature) if temperature else DEFAULT_TEMPERATURE
            # Gemini supports 0.0 to 2.0
            if not (0.0 <= self.temperature <= 2.0):
                logger.warning(f"Temperature {self.temperature} out of range [0.0, 2.0]. Using default: {DEFAULT_TEMPERATURE}")
                self.temperature = DEFAULT_TEMPERATURE
        except (TypeError, ValueError):
            logger.warning(f"Invalid temperature value: {temperature}. Using default: {DEFAULT_TEMPERATURE}")
            self.temperature = DEFAULT_TEMPERATURE

        # Use Gemini 2.5 Flash Native Audio model
        # Validate that the model is a Gemini model, not an OpenAI model
        default_gemini_model = "gemini-2.5-flash-native-audio-preview-09-2025"
        if model:
            # Check if the provided model is an OpenAI model (starts with "gpt-")
            if model.startswith("gpt-"):
                self.logger.warning(f"OpenAI model '{model}' specified but using Gemini. Using default Gemini model: {default_gemini_model}")
                self.model = default_gemini_model
            else:
                self.model = model
        else:
            self.model = default_gemini_model

        try:
            self.logger.info(f"Connecting to Gemini Live API using model: {self.model}...")
            connect_start = time.time()

            # Initialize Gemini client with v1alpha API version
            self.client = genai.Client(
                api_key=self.api_key,
                http_options={'api_version': 'v1alpha'}
            )

            # Build tool declarations for Gemini
            function_declarations = []

            # Add call control tools
            call_control_tools = _default_call_control_tools()
            function_declarations.extend(call_control_tools)

            # Add custom tool definitions (Genesys data actions, etc.)
            if self.custom_tool_definitions:
                # Convert OpenAI tool format to Gemini format
                for tool in self.custom_tool_definitions:
                    if tool.get("type") == "function":
                        # Clean parameters to remove OpenAI-specific fields
                        parameters = tool.get("parameters", {})
                        cleaned_parameters = _clean_schema_for_gemini(parameters)

                        func_def = {
                            "name": tool["name"],
                            "description": tool.get("description", ""),
                            "parameters": cleaned_parameters
                        }
                        function_declarations.append(func_def)

            # Build configuration
            instructions_text = self.final_instructions
            extra_blocks = [TERMINATION_GUIDANCE]
            if self.tool_instruction_text:
                extra_blocks.append(self.tool_instruction_text)
            instructions_text = "\n\n".join([instructions_text] + extra_blocks) if extra_blocks else instructions_text

<<<<<<< HEAD
            # Wrap function declarations in the required tools format
=======
            # Wrap function declarations in Tool format for SDK
>>>>>>> a93e1639
            tools = None
            if function_declarations:
                tools = [types.Tool(function_declarations=function_declarations)]

            config = types.LiveConnectConfig(
                response_modalities=["AUDIO"],
                system_instruction=instructions_text,
                speech_config=types.SpeechConfig(
                    voice_config=types.VoiceConfig(
                        prebuilt_voice_config=types.PrebuiltVoiceConfig(
                            voice_name=self.voice
                        )
                    )
                ),
                tools=tools,
            )

            # Connect to Live API using async context manager
            # Create the context manager
            session_cm = self.client.aio.live.connect(
                model=self.model,
                config=config
            )

            # Enter the context manager manually to get the session
            self.session = await session_cm.__aenter__()

            # Only set _session_context after successful entry
            # (if __aenter__ fails, we shouldn't call __aexit__)
            self._session_context = session_cm

            connect_time = time.time() - connect_start
            self.logger.info(f"Gemini Live API connection established in {connect_time:.2f}s")
            self.running = True

            tool_names = [t.get("name", "unknown") for t in function_declarations]
            self.logger.info(
                f"[FunctionCall] Configured Gemini tools: {tool_names}; voice={self.voice}"
            )

            self.retry_count = 0

        except Exception as e:
            self.logger.error(f"Error establishing Gemini connection: {e}")
            await self.close()
            raise RuntimeError(f"Failed to connect to Gemini: {str(e)}")

    async def _safe_send(self, message: str):
        """
        Send a message to Gemini. This method exists for compatibility with OpenAI client interface,
        but most operations use SDK methods like session.send_client_content() instead.

        For Gemini, this handles OpenAI-format messages that need conversion.
        """
        async with self._lock:
            if not self.running or self.session is None:
                self.logger.warning("Cannot send message: session not running or not connected")
                return

            try:
                # Parse the message to check if it's OpenAI format
                import json
                msg_dict = json.loads(message)
                msg_type = msg_dict.get("type", "")

                if DEBUG == 'true':
                    self.logger.debug(f"_safe_send called with type={msg_type}")

                # For OpenAI "response.create" messages (used in summary generation),
                # we don't need to do anything as Gemini's await_summary() handles it differently
                if msg_type == "response.create":
                    self.logger.debug("Ignoring OpenAI response.create message - Gemini uses SDK methods")
                    return

                # For other message types, log a warning
                self.logger.warning(f"_safe_send called with unhandled message type: {msg_type}")

            except Exception as e:
                self.logger.error(f"Error in _safe_send: {e}")

    async def send_audio(self, pcmu_8k: bytes):
        """Send audio to Gemini (convert PCMU to PCM16 16kHz)."""
        if not self.running or self.session is None:
            if DEBUG == 'true':
                self.logger.warning(f"Dropping audio frame: running={self.running}, session={self.session is not None}")
            return

        try:
            # Convert PCMU 8kHz to PCM16
            pcm16_8k = decode_pcmu_to_pcm16(pcmu_8k)

            # Resample from 8kHz to 16kHz if audio libs available
            if AUDIO_LIBS_AVAILABLE:
                # Use librosa to resample
                import numpy as np
                audio_array = np.frombuffer(pcm16_8k, dtype=np.int16).astype(np.float32) / 32768.0
                audio_16k = librosa.resample(audio_array, orig_sr=8000, target_sr=16000)
                audio_16k_int16 = (audio_16k * 32768.0).astype(np.int16)
                pcm16_16k = audio_16k_int16.tobytes()
            else:
                # Simple duplication for 8kHz -> 16kHz (not ideal but works)
                pcm16_16k = pcm16_8k + pcm16_8k

            self.logger.debug(f"Sending audio to Gemini: {len(pcm16_16k)} bytes PCM16 16kHz")

            # Send as realtime input
            await self.session.send_realtime_input(
                audio=types.Blob(
                    data=pcm16_16k,
                    mime_type="audio/pcm;rate=16000"
                )
            )
            self._has_audio_in_buffer = True

        except Exception as e:
            self.logger.error(f"Error sending audio to Gemini: {e}")

    async def start_receiving(self, on_audio_callback):
        """Start receiving responses from Gemini."""
        if not self.running or not self.session:
            self.logger.warning(f"Cannot start receiving: running={self.running}, session={self.session is not None}")
            return

        async def _read_loop():
            try:
                async for message in self.session.receive():
                    if not self.running:
                        break

                    try:
                        if DEBUG == 'true':
                            self.logger.debug(f"Received from Gemini: {type(message).__name__}")

                        # Handle audio data
                        if message.data is not None:
                            # Gemini sends PCM16 24kHz, need to convert to PCMU 8kHz
                            try:
                                pcm16_24k = message.data

                                # Resample from 24kHz to 8kHz
                                if AUDIO_LIBS_AVAILABLE:
                                    import numpy as np
                                    audio_array = np.frombuffer(pcm16_24k, dtype=np.int16).astype(np.float32) / 32768.0
                                    audio_8k = librosa.resample(audio_array, orig_sr=24000, target_sr=8000)
                                    audio_8k_int16 = (audio_8k * 32768.0).astype(np.int16)
                                    pcm16_8k = audio_8k_int16.tobytes()
                                else:
                                    # Simple decimation (take every 3rd sample)
                                    samples = [pcm16_24k[i:i+2] for i in range(0, len(pcm16_24k), 6)]
                                    pcm16_8k = b''.join(samples)

                                # Convert to PCMU
                                pcmu_8k = encode_pcm16_to_pcmu(pcm16_8k)
                                on_audio_callback(pcmu_8k)

                            except Exception as audio_err:
                                self.logger.error(f"Error processing audio from Gemini: {audio_err}")

                        # Handle server content (turn completion, tool calls, etc.)
                        if message.server_content:
                            server_content = message.server_content

                            # Track tokens
                            if message.usage_metadata:
                                await self._update_token_metrics(message.usage_metadata)

                            # Handle turn complete
                            if server_content.turn_complete:
                                self._response_in_progress = False
                                self.logger.info("[FunctionCall] Turn complete from Gemini")

                                # Check if we need to disconnect
                                if self._await_disconnect_on_done and self._disconnect_context:
                                    ctx = self._disconnect_context
                                    self._await_disconnect_on_done = False
                                    self._disconnect_context = None
                                    try:
                                        if ctx.get("action") == "end_conversation_successfully":
                                            if callable(self.on_end_call_request):
                                                await self.on_end_call_request(ctx.get("reason", "completed"), ctx.get("info", ""))
                                        elif ctx.get("action") == "end_conversation_with_escalation":
                                            if callable(self.on_handoff_request):
                                                await self.on_handoff_request("transfer", ctx.get("info", ""))
                                            elif callable(self.on_end_call_request):
                                                await self.on_end_call_request("transfer", ctx.get("info", ""))
                                    except Exception as e:
                                        self.logger.error(f"[FunctionCall] Exception invoking disconnect callback: {e}", exc_info=True)

                            # Handle model turn (contains function calls)
                            if server_content.model_turn:
                                model_turn = server_content.model_turn
                                self._response_in_progress = True

                                # Process parts for function calls
                                for part in model_turn.parts:
                                    if part.function_call:
                                        func_call = part.function_call
                                        name = func_call.name
                                        args = func_call.args if hasattr(func_call, 'args') else {}
                                        call_id = func_call.id if hasattr(func_call, 'id') else str(time.time())

                                        self.logger.info(f"[FunctionCall] Detected function call: name={name}, id={call_id}")
                                        await self._handle_function_call(name, call_id, args)

                            # Handle grounding metadata (if using Google Search)
                            if hasattr(server_content, 'grounding_metadata') and server_content.grounding_metadata:
                                self.logger.info(f"[Grounding] Received grounding metadata")

                    except Exception as msg_err:
                        self.logger.error(f"Error processing Gemini message: {msg_err}", exc_info=True)

            except Exception as e:
                self.logger.error(f"Error in Gemini read loop: {e}", exc_info=True)
                self.running = False

        self.read_task = asyncio.create_task(_read_loop())

    async def _update_token_metrics(self, usage_metadata):
        """
        Update token tracking from Gemini usage metadata.

        For Gemini Live API:
        - usage_metadata.prompt_token_count = total input tokens for this turn
        - usage_metadata.candidates_token_count = total output tokens for this turn
        - Gemini Live API doesn't break down by modality, but for audio conversations,
          most tokens are audio tokens (input: 1 token/100ms, output: 1 token/50ms)
        """
        try:
            # Get token counts for this turn
            prompt_tokens_this_turn = 0
            candidates_tokens_this_turn = 0

            if hasattr(usage_metadata, 'prompt_token_count'):
                prompt_tokens_this_turn = usage_metadata.prompt_token_count
                self._total_prompt_tokens = prompt_tokens_this_turn

            if hasattr(usage_metadata, 'candidates_token_count'):
                candidates_tokens_this_turn = usage_metadata.candidates_token_count
                self._total_candidates_tokens = candidates_tokens_this_turn

            # For Live API audio conversations, tokens are primarily audio
            # Accumulate input audio tokens from this turn
            if prompt_tokens_this_turn > 0:
                self._token_details['input_audio_tokens'] += prompt_tokens_this_turn

            # Accumulate output tokens from this turn
            # Check if response_tokens_details is available for modality breakdown
            if hasattr(usage_metadata, 'response_tokens_details'):
                for detail in usage_metadata.response_tokens_details:
                    if isinstance(detail, types.ModalityTokenCount):
                        modality = detail.modality
                        count = detail.token_count

                        # Map modality to our tracking (accumulate)
                        if modality == "TEXT":
                            self._token_details['output_text_tokens'] += count
                        elif modality == "AUDIO":
                            self._token_details['output_audio_tokens'] += count
            else:
                # If no modality breakdown, assume all output is audio for Live API
                if candidates_tokens_this_turn > 0:
                    self._token_details['output_audio_tokens'] += candidates_tokens_this_turn

            if DEBUG == 'true':
                self.logger.debug(
                    f"Token metrics updated - This turn: prompt={prompt_tokens_this_turn}, "
                    f"candidates={candidates_tokens_this_turn} | "
                    f"Cumulative: input_audio={self._token_details['input_audio_tokens']}, "
                    f"output_audio={self._token_details['output_audio_tokens']}, "
                    f"output_text={self._token_details['output_text_tokens']}"
                )

        except Exception as e:
            self.logger.error(f"Error updating token metrics: {e}", exc_info=True)

    async def _handle_function_call(self, name: str, call_id: str, args: dict):
        """Handle function calls from Gemini."""
        try:
            self.logger.info(f"[FunctionCall] Handling function call: name={name}, call_id={call_id}")

            if not name:
                self.logger.error(f"[FunctionCall] ERROR: Function name is empty for call_id={call_id}")
                return

            # Check if this is a Genesys tool
            if name in self.genesys_tool_handlers:
                await self._handle_genesys_tool_call(name, call_id, args or {})
                return

            # Handle call control functions
            output_payload = {}
            action = None
            info = None
            closing_instruction = None

            if name in ("end_call", "end_conversation_successfully"):
                action = "end_conversation_successfully"
                summary = (args or {}).get("summary") or "Customer confirmed the request was completed."
                info = summary
                output_payload = {"result": "ok", "action": action, "summary": summary}
                self._disconnect_context = {"action": action, "reason": "completed", "info": info}
                self._await_disconnect_on_done = True
                # Use custom SUCCESS_PROMPT if provided, otherwise use default
                if self.success_prompt:
                    closing_instruction = f'Say exactly this to the caller: "{self.success_prompt}"'
                    self.logger.info(f"[FunctionCall] Using custom SUCCESS_PROMPT for closing: {self.success_prompt}")
                else:
                    closing_instruction = "Confirm the task is wrapped up and thank the caller in one short sentence."
            elif name in ("handoff_to_human", "end_conversation_with_escalation"):
                action = "end_conversation_with_escalation"
                reason = (args or {}).get("reason") or "Caller requested escalation"
                output_payload = {"result": "ok", "action": action, "reason": reason}
                info = reason
                self._disconnect_context = {"action": action, "reason": "transfer", "info": info}
                self._await_disconnect_on_done = True
                # Use custom ESCALATION_PROMPT if provided, otherwise use default
                if self.escalation_prompt:
                    closing_instruction = f'Say exactly this to the caller: "{self.escalation_prompt}"'
                    self.logger.info(f"[FunctionCall] Using custom ESCALATION_PROMPT for closing: {self.escalation_prompt}")
                else:
                    closing_instruction = "Let the caller know a live agent will take over and reassure them help is coming."
            else:
                self.logger.warning(f"[FunctionCall] Unknown function called: {name}")
                output_payload = {"result": "error", "error": f"Unknown function: {name}"}

            # Send function response back to Gemini
            function_response = types.FunctionResponse(
                id=call_id,
                name=name,
                response=output_payload
            )

            await self.session.send_client_content(
                turns=types.Content(
                    role="user",
                    parts=[types.Part(function_response=function_response)]
                ),
                turn_complete=False
            )

            self.logger.info(f"[FunctionCall] Sent function response for {name} (call_id={call_id})")

            if closing_instruction and self._disconnect_context:
                # Send the closing instruction to make Gemini say the farewell
                await self.session.send_client_content(
                    turns=types.Content(
                        role="user",
                        parts=[types.Part(text=closing_instruction)]
                    ),
                    turn_complete=True
                )
                self.logger.info(
                    f"[FunctionCall] Sent closing instruction to Gemini. Scheduled disconnect after farewell: action={self._disconnect_context.get('action')}"
                )

        except Exception as e:
            self.logger.error(f"[FunctionCall] ERROR: Exception handling function call {name}: {e}", exc_info=True)

    def register_genesys_tool_handlers(self, handlers: Optional[Dict[str, Callable[[Dict[str, Any]], Awaitable[Dict[str, Any]]]]]):
        """Register handlers for Genesys data action tools."""
        self.genesys_tool_handlers = handlers or {}

    async def _handle_genesys_tool_call(self, name: str, call_id: str, args: Dict[str, Any]):
        """Handle Genesys data action tool calls."""
        handler = self.genesys_tool_handlers.get(name)
        if not handler:
            error_msg = f"No handler registered for tool {name}"
            self.logger.error(f"[FunctionCall] ERROR: {error_msg}")
            return

        try:
            self.logger.info(f"[FunctionCall] Calling handler for Genesys tool {name}")
            result_payload = await handler(args)

            if result_payload is None:
                self.logger.warning(f"[FunctionCall] Tool {name} returned None")
                result_payload = {}

            output_payload = {
                "status": "ok",
                "tool": name,
                "result": result_payload
            }

            self.logger.info(f"[FunctionCall] Genesys tool {name} executed successfully")

        except Exception as exc:
            error_msg = f"{type(exc).__name__}: {str(exc)}"
            self.logger.error(f"[FunctionCall] ERROR: Tool {name} failed: {exc}", exc_info=True)
            output_payload = {
                "status": "error",
                "tool": name,
                "error_type": type(exc).__name__,
                "message": error_msg
            }

        try:
            # Send function response back to Gemini
            function_response = types.FunctionResponse(
                id=call_id,
                name=name,
                response=output_payload
            )

            await self.session.send_client_content(
                turns=types.Content(
                    role="user",
                    parts=[types.Part(function_response=function_response)]
                ),
                turn_complete=True
            )

            self.logger.info(f"[FunctionCall] Sent Genesys tool response for {name} (call_id={call_id})")
        except Exception as send_exc:
            self.logger.error(f"[FunctionCall] CRITICAL ERROR: Failed to send tool result: {send_exc}", exc_info=True)

    async def close(self):
        """Close the Gemini session."""
        duration = time.time() - self.start_time
        self.logger.info(f"Closing Gemini connection after {duration:.2f}s")
        self.running = False

        # Exit the async context manager if it exists
        if self._session_context:
            try:
                await self._session_context.__aexit__(None, None, None)
                self.logger.debug("Successfully exited Gemini session context")
            except Exception as e:
                self.logger.error(f"Error exiting Gemini session context: {e}")
            self._session_context = None

        if self.session:
            self.session = None

        if self.read_task:
            self.read_task.cancel()
            try:
                await self.read_task
            except asyncio.CancelledError:
                pass
            self.read_task = None

    async def await_summary(self, timeout: float = 10.0):
        """Generate a summary of the conversation."""
        # For Gemini, we can request a summary by sending a specific prompt
        loop = asyncio.get_event_loop()
        self._summary_future = loop.create_future()

        try:
            # Send summary request
            await self.session.send_client_content(
                turns=types.Content(
                    role="user",
                    parts=[types.Part(text="""
Please analyze this conversation and provide a structured summary including:
{
    "main_topics": [],
    "key_decisions": [],
    "action_items": [],
    "sentiment": ""
}
""")]
                ),
                turn_complete=True
            )

            return await asyncio.wait_for(self._summary_future, timeout=timeout)
        except asyncio.TimeoutError:
            self.logger.error("Timeout generating summary")
            return None
        finally:
            self._summary_future = None

    async def disconnect_session(self, reason="completed", info=""):
        """Disconnect the session."""
        await self.close()

    def get_token_metrics(self) -> Dict[str, str]:
        """
        Get token usage metrics in a format compatible with output variables.
        Returns dict with string values for all token counts.
        """
        return {
            "TOTAL_INPUT_TEXT_TOKENS": str(self._token_details.get('input_text_tokens', 0)),
            "TOTAL_INPUT_CACHED_TEXT_TOKENS": str(self._token_details.get('input_cached_text_tokens', 0)),
            "TOTAL_INPUT_AUDIO_TOKENS": str(self._token_details.get('input_audio_tokens', 0)),
            "TOTAL_INPUT_CACHED_AUDIO_TOKENS": str(self._token_details.get('input_cached_audio_tokens', 0)),
            "TOTAL_OUTPUT_TEXT_TOKENS": str(self._token_details.get('output_text_tokens', 0)),
            "TOTAL_OUTPUT_AUDIO_TOKENS": str(self._token_details.get('output_audio_tokens', 0))
        }<|MERGE_RESOLUTION|>--- conflicted
+++ resolved
@@ -314,11 +314,7 @@
                 extra_blocks.append(self.tool_instruction_text)
             instructions_text = "\n\n".join([instructions_text] + extra_blocks) if extra_blocks else instructions_text
 
-<<<<<<< HEAD
             # Wrap function declarations in the required tools format
-=======
-            # Wrap function declarations in Tool format for SDK
->>>>>>> a93e1639
             tools = None
             if function_declarations:
                 tools = [types.Tool(function_declarations=function_declarations)]
