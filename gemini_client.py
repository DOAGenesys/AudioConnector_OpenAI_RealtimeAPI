
import asyncio
import json
import time
import base64
import io
import copy
from typing import Any, Awaitable, Callable, Dict, List, Optional

from google import genai
from google.genai import types

from config import (
    logger,
    DEFAULT_TEMPERATURE,
    DEFAULT_MAX_OUTPUT_TOKENS,
    DEBUG,
    GENESYS_RATE_WINDOW
)
from utils import format_json, create_final_system_prompt, decode_pcmu_to_pcm16, encode_pcm16_to_pcmu

try:
    import librosa
    import soundfile as sf
    AUDIO_LIBS_AVAILABLE = True
except ImportError:
    AUDIO_LIBS_AVAILABLE = False
    logger.warning("librosa or soundfile not available. Audio resampling will use basic conversion.")


TERMINATION_GUIDANCE = """[CALL CONTROL]
Call `end_conversation_successfully` ONLY when BOTH of these conditions are met:
1. The caller's request has been completely addressed and resolved
2. The caller has explicitly confirmed they don't need any additional help or have no further questions

Call `end_conversation_with_escalation` when the caller explicitly requests a human, the task is blocked, or additional assistance is needed. Use the `reason` field to describe why escalation is required.

Before invoking any call-control function, you MUST ensure all required output session variables are properly filled with accurate information. After the function is called, deliver the appropriate farewell message as instructed."""


def _clean_schema_for_gemini(schema: Any) -> Any:
    """
    Recursively remove OpenAI-specific fields from a schema.

    Removes:
    - strict: OpenAI-specific structured output parameter
    - additionalProperties: While JSON Schema standard, Gemini doesn't accept it
    """
    if not isinstance(schema, dict):
        return schema

    # Create a deep copy to avoid modifying the original
    cleaned = copy.deepcopy(schema)

    # Remove OpenAI-specific fields at this level
    cleaned.pop("strict", None)
    cleaned.pop("additionalProperties", None)

    # Recursively clean nested objects
    if "properties" in cleaned and isinstance(cleaned["properties"], dict):
        for key, value in cleaned["properties"].items():
            if isinstance(value, dict):
                cleaned["properties"][key] = _clean_schema_for_gemini(value)

    if "items" in cleaned and isinstance(cleaned["items"], dict):
        cleaned["items"] = _clean_schema_for_gemini(cleaned["items"])

    if "definitions" in cleaned and isinstance(cleaned["definitions"], dict):
        for key, value in cleaned["definitions"].items():
            if isinstance(value, dict):
                cleaned["definitions"][key] = _clean_schema_for_gemini(value)

    return cleaned


def _default_call_control_tools() -> List[Dict[str, Any]]:
    """Returns default call control function declarations for Gemini."""
    return [
        {
            "name": "end_conversation_successfully",
            "description": (
                "Gracefully end the phone call ONLY when the caller has BOTH: (1) had their request completely addressed, "
                "AND (2) explicitly confirmed they don't need any additional help or have no further questions. "
                "Provide a short summary of the completed task in the `summary` field. "
                "Do NOT call this function if the customer has not explicitly confirmed they are done."
            ),
            "parameters": {
                "type": "object",
                "properties": {
                    "summary": {
                        "type": "string",
                        "description": "One-sentence summary of what was accomplished before ending the call."
                    }
                },
                "required": ["summary"]
            }
        },
        {
            "name": "end_conversation_with_escalation",
            "description": (
                "End the phone call and request a warm transfer to a human agent when the caller asks for a person, is dissatisfied, or the task cannot be completed."
            ),
            "parameters": {
                "type": "object",
                "properties": {
                    "reason": {
                        "type": "string",
                        "description": "Why escalation is needed (e.g., customer requested human, policy restriction, unable to authenticate)."
                    }
                },
                "required": ["reason"]
            }
        }
    ]


class GeminiRealtimeClient:
    """
    Gemini Live API client that mirrors the OpenAIRealtimeClient interface
    for seamless integration with the AudioHook server.
    """

    def __init__(self, session_id: str, api_key: str, on_speech_started_callback=None):
        self.session_id = session_id
        self.api_key = api_key
        self.session = None
        self.running = False
        self.read_task = None
        self._lock = asyncio.Lock()
        self.logger = logger.getChild(f"GeminiClient_{session_id}")
        self.start_time = time.time()
        self.voice = None
        self.agent_name = None
        self.company_name = None
        self.admin_instructions = None
        self.final_instructions = None
        self.on_speech_started_callback = on_speech_started_callback
        self.retry_count = 0
        self.last_retry_time = 0
        self.rate_limit_delays = {}
        self.last_response = None
        self._summary_future = None
        self.on_end_call_request = None
        self.on_handoff_request = None
        self._await_disconnect_on_done = False
        self._disconnect_context = None
        self.custom_tool_definitions: List[Dict[str, Any]] = []
        self.tool_instruction_text: Optional[str] = None
        self.custom_tool_choice: Optional[Any] = None
        self.genesys_tool_handlers: Dict[str, Callable[[Dict[str, Any]], Awaitable[Dict[str, Any]]]] = {}
        self._response_in_progress = False
        self._has_audio_in_buffer = False
        self.escalation_prompt = None
        self.success_prompt = None

        # Token tracking for Gemini
        self._total_prompt_tokens = 0
        self._total_candidates_tokens = 0
        self._token_details = {
            'input_text_tokens': 0,
            'input_audio_tokens': 0,
            'input_cached_text_tokens': 0,
            'input_cached_audio_tokens': 0,
            'output_text_tokens': 0,
            'output_audio_tokens': 0
        }

        # Gemini client and session context
        self.client = None
        self.model = None
        self._session_context = None

        # Custom farewell prompts
        self.escalation_prompt = None
        self.success_prompt = None

    async def terminate_session(self, reason="completed", final_message=None):
        """Terminate the Gemini session."""
        try:
            if final_message and self.session:
                # Send a final message before closing
                await self.session.send_client_content(
                    turns=types.Content(
                        role="model",
                        parts=[types.Part(text=final_message)]
                    ),
                    turn_complete=True
                )

            await self.close()
        except Exception as e:
            self.logger.error(f"Error terminating session: {e}")
            raise

    async def handle_rate_limit(self):
        """Handle rate limiting with exponential backoff."""
        if self.retry_count >= 3:  # Max retries
            self.logger.error(f"[Rate Limit] Max retry attempts (3) reached.")
            return False

        self.retry_count += 1
        session_duration = time.time() - self.start_time
        self.logger.info(f"[Rate Limit] Current session duration: {session_duration:.2f}s")

        delay = GENESYS_RATE_WINDOW
        self.logger.warning(
            f"[Rate Limit] Hit rate limit, attempt {self.retry_count}/3. "
            f"Backing off for {delay}s."
        )

        self.running = False
        await asyncio.sleep(delay)
        self.running = True

        self.last_retry_time = time.time()
        return True

    async def connect(
        self,
        instructions=None,
        voice=None,
        temperature=None,
        model=None,
        max_output_tokens=None,
        agent_name=None,
        company_name=None,
        tool_definitions: Optional[List[Dict[str, Any]]] = None,
        tool_instructions: Optional[str] = None,
        tool_choice: Optional[Any] = None
    ):
        """Connect to Gemini Live API."""
        self.admin_instructions = instructions
        customer_data = getattr(self, 'customer_data', None)
        language = getattr(self, 'language', None)

        self.agent_name = agent_name
        self.company_name = company_name
        self.custom_tool_definitions = tool_definitions or []
        self.tool_instruction_text = tool_instructions
        self.custom_tool_choice = tool_choice

        self.final_instructions = create_final_system_prompt(
            self.admin_instructions,
            language=language,
            customer_data=customer_data,
            agent_name=self.agent_name,
            company_name=self.company_name
        )

        # Map voice names from OpenAI to Gemini (Gemini auto-selects voice based on language)
        # For now, we'll use the default voice, but this can be extended
        self.voice = voice if voice and voice.strip() else "Kore"

        try:
            self.temperature = float(temperature) if temperature else DEFAULT_TEMPERATURE
            # Gemini supports 0.0 to 2.0
            if not (0.0 <= self.temperature <= 2.0):
                logger.warning(f"Temperature {self.temperature} out of range [0.0, 2.0]. Using default: {DEFAULT_TEMPERATURE}")
                self.temperature = DEFAULT_TEMPERATURE
        except (TypeError, ValueError):
            logger.warning(f"Invalid temperature value: {temperature}. Using default: {DEFAULT_TEMPERATURE}")
            self.temperature = DEFAULT_TEMPERATURE

        # Use Gemini 2.5 Flash Native Audio model
        # Validate that the model is a Gemini model, not an OpenAI model
        default_gemini_model = "gemini-2.5-flash-native-audio-preview-09-2025"
        if model:
            # Check if the provided model is an OpenAI model (starts with "gpt-")
            if model.startswith("gpt-"):
                self.logger.warning(f"OpenAI model '{model}' specified but using Gemini. Using default Gemini model: {default_gemini_model}")
                self.model = default_gemini_model
            else:
                self.model = model
        else:
            self.model = default_gemini_model

        try:
            self.logger.info(f"Connecting to Gemini Live API using model: {self.model}...")
            connect_start = time.time()

            # Initialize Gemini client with v1alpha API version
            self.client = genai.Client(
                api_key=self.api_key,
                http_options={'api_version': 'v1alpha'}
            )

<<<<<<< HEAD
            # Build function declarations for Gemini
=======
            # Build tool declarations for Gemini
>>>>>>> 663cfa0d
            function_declarations = []

            # Add call control tools
            call_control_tools = _default_call_control_tools()
            function_declarations.extend(call_control_tools)

            # Add custom tool definitions (Genesys data actions, etc.)
            if self.custom_tool_definitions:
                # Convert OpenAI tool format to Gemini format
                for tool in self.custom_tool_definitions:
                    if tool.get("type") == "function":
                        # Clean parameters to remove OpenAI-specific fields
                        parameters = tool.get("parameters", {})
                        cleaned_parameters = _clean_schema_for_gemini(parameters)

                        func_def = {
                            "name": tool["name"],
                            "description": tool.get("description", ""),
                            "parameters": cleaned_parameters
                        }
                        function_declarations.append(func_def)
<<<<<<< HEAD

            # Wrap function declarations in tools structure (required by Gemini Live API)
            # Format: [{"function_declarations": [...]}]
            tools = None
            if function_declarations:
                tools = [{"function_declarations": function_declarations}]
=======
>>>>>>> 663cfa0d

            # Build configuration
            instructions_text = self.final_instructions
            extra_blocks = [TERMINATION_GUIDANCE]
            if self.tool_instruction_text:
                extra_blocks.append(self.tool_instruction_text)
            instructions_text = "\n\n".join([instructions_text] + extra_blocks) if extra_blocks else instructions_text

            # Build tools in the format Gemini expects: [{"function_declarations": [...]}]
            tools = None
            if function_declarations:
                tools = [types.Tool(function_declarations=function_declarations)]

            config = types.LiveConnectConfig(
                response_modalities=["AUDIO"],
                system_instruction=instructions_text,
                speech_config=types.SpeechConfig(
                    voice_config=types.VoiceConfig(
                        prebuilt_voice_config=types.PrebuiltVoiceConfig(
                            voice_name=self.voice
                        )
                    )
                ),
                tools=tools,
            )

            # Connect to Live API using async context manager
            # Create the context manager
            session_cm = self.client.aio.live.connect(
                model=self.model,
                config=config
            )

            # Enter the context manager manually to get the session
            self.session = await session_cm.__aenter__()

            # Only set _session_context after successful entry
            # (if __aenter__ fails, we shouldn't call __aexit__)
            self._session_context = session_cm

            connect_time = time.time() - connect_start
            self.logger.info(f"Gemini Live API connection established in {connect_time:.2f}s")
            self.running = True

<<<<<<< HEAD
            tool_names = [t.get("name", "unknown") for t in function_declarations]
=======
            tool_names = [f.get("name", "unknown") for f in function_declarations]
>>>>>>> 663cfa0d
            self.logger.info(
                f"[FunctionCall] Configured Gemini tools: {tool_names}; voice={self.voice}"
            )

            self.retry_count = 0

        except Exception as e:
            self.logger.error(f"Error establishing Gemini connection: {e}")
            await self.close()
            raise RuntimeError(f"Failed to connect to Gemini: {str(e)}")

    async def _safe_send(self, message: str):
        """
        Send a message to Gemini. This method exists for compatibility with OpenAI client interface,
        but most operations use SDK methods like session.send_client_content() instead.

        For Gemini, this handles OpenAI-format messages that need conversion.
        """
        async with self._lock:
            if not self.running or self.session is None:
                self.logger.warning("Cannot send message: session not running or not connected")
                return

            try:
                # Parse the message to check if it's OpenAI format
                import json
                msg_dict = json.loads(message)
                msg_type = msg_dict.get("type", "")

                if DEBUG == 'true':
                    self.logger.debug(f"_safe_send called with type={msg_type}")

                # For OpenAI "response.create" messages (used in summary generation),
                # we don't need to do anything as Gemini's await_summary() handles it differently
                if msg_type == "response.create":
                    self.logger.debug("Ignoring OpenAI response.create message - Gemini uses SDK methods")
                    return

                # For other message types, log a warning
                self.logger.warning(f"_safe_send called with unhandled message type: {msg_type}")

            except Exception as e:
                self.logger.error(f"Error in _safe_send: {e}")

    async def send_audio(self, pcmu_8k: bytes):
        """Send audio to Gemini (convert PCMU to PCM16 16kHz)."""
        if not self.running or self.session is None:
            if DEBUG == 'true':
                self.logger.warning(f"Dropping audio frame: running={self.running}, session={self.session is not None}")
            return

        try:
            # Convert PCMU 8kHz to PCM16
            pcm16_8k = decode_pcmu_to_pcm16(pcmu_8k)

            # Resample from 8kHz to 16kHz if audio libs available
            if AUDIO_LIBS_AVAILABLE:
                # Use librosa to resample
                import numpy as np
                audio_array = np.frombuffer(pcm16_8k, dtype=np.int16).astype(np.float32) / 32768.0
                audio_16k = librosa.resample(audio_array, orig_sr=8000, target_sr=16000)
                audio_16k_int16 = (audio_16k * 32768.0).astype(np.int16)
                pcm16_16k = audio_16k_int16.tobytes()
            else:
                # Simple duplication for 8kHz -> 16kHz (not ideal but works)
                pcm16_16k = pcm16_8k + pcm16_8k

            self.logger.debug(f"Sending audio to Gemini: {len(pcm16_16k)} bytes PCM16 16kHz")

            # Send as realtime input
            await self.session.send_realtime_input(
                audio=types.Blob(
                    data=pcm16_16k,
                    mime_type="audio/pcm;rate=16000"
                )
            )
            self._has_audio_in_buffer = True

        except Exception as e:
            self.logger.error(f"Error sending audio to Gemini: {e}")

    async def start_receiving(self, on_audio_callback):
        """Start receiving responses from Gemini."""
        if not self.running or not self.session:
            self.logger.warning(f"Cannot start receiving: running={self.running}, session={self.session is not None}")
            return

        async def _read_loop():
            try:
                async for message in self.session.receive():
                    if not self.running:
                        break

                    try:
                        if DEBUG == 'true':
                            self.logger.debug(f"Received from Gemini: {type(message).__name__}")

                        # Handle audio data
                        if message.data is not None:
                            # Gemini sends PCM16 24kHz, need to convert to PCMU 8kHz
                            try:
                                pcm16_24k = message.data
                                self.logger.debug(f"Received audio from Gemini: {len(pcm16_24k)} bytes (PCM16 24kHz)")

                                # Resample from 24kHz to 8kHz
                                if AUDIO_LIBS_AVAILABLE:
                                    import numpy as np
                                    audio_array = np.frombuffer(pcm16_24k, dtype=np.int16).astype(np.float32) / 32768.0
                                    audio_8k = librosa.resample(audio_array, orig_sr=24000, target_sr=8000)
                                    audio_8k_int16 = (audio_8k * 32768.0).astype(np.int16)
                                    pcm16_8k = audio_8k_int16.tobytes()
                                else:
                                    # Simple decimation (take every 3rd sample)
                                    samples = [pcm16_24k[i:i+2] for i in range(0, len(pcm16_24k), 6)]
                                    pcm16_8k = b''.join(samples)

                                # Convert to PCMU
                                pcmu_8k = encode_pcm16_to_pcmu(pcm16_8k)
                                self.logger.debug(f"Converted and sending to Genesys: {len(pcmu_8k)} bytes (PCMU 8kHz)")
                                on_audio_callback(pcmu_8k)

                            except Exception as audio_err:
                                self.logger.error(f"Error processing audio from Gemini: {audio_err}", exc_info=True)

                        # Handle server content (turn completion, tool calls, etc.)
                        if message.server_content:
                            server_content = message.server_content

                            # Track tokens
                            if message.usage_metadata:
                                await self._update_token_metrics(message.usage_metadata)

                            # Handle turn complete
                            if server_content.turn_complete:
                                self._response_in_progress = False
                                self.logger.info("[FunctionCall] Turn complete from Gemini")

                                # Check if we need to disconnect
                                if self._await_disconnect_on_done and self._disconnect_context:
                                    ctx = self._disconnect_context
                                    self._await_disconnect_on_done = False
                                    self._disconnect_context = None
                                    try:
                                        if ctx.get("action") == "end_conversation_successfully":
                                            if callable(self.on_end_call_request):
                                                await self.on_end_call_request(ctx.get("reason", "completed"), ctx.get("info", ""))
                                        elif ctx.get("action") == "end_conversation_with_escalation":
                                            if callable(self.on_handoff_request):
                                                await self.on_handoff_request("transfer", ctx.get("info", ""))
                                            elif callable(self.on_end_call_request):
                                                await self.on_end_call_request("transfer", ctx.get("info", ""))
                                    except Exception as e:
                                        self.logger.error(f"[FunctionCall] Exception invoking disconnect callback: {e}", exc_info=True)

                            # Handle model turn (contains function calls)
                            if server_content.model_turn:
                                model_turn = server_content.model_turn
                                self._response_in_progress = True

                                # Process parts for function calls
                                for part in model_turn.parts:
                                    if part.function_call:
                                        func_call = part.function_call
                                        name = func_call.name
                                        args = func_call.args if hasattr(func_call, 'args') else {}
                                        call_id = func_call.id if hasattr(func_call, 'id') else str(time.time())

                                        self.logger.info(f"[FunctionCall] Detected function call: name={name}, id={call_id}")
                                        await self._handle_function_call(name, call_id, args)

                            # Handle grounding metadata (if using Google Search)
                            if hasattr(server_content, 'grounding_metadata') and server_content.grounding_metadata:
                                self.logger.info(f"[Grounding] Received grounding metadata")

                    except Exception as msg_err:
                        self.logger.error(f"Error processing Gemini message: {msg_err}", exc_info=True)

            except Exception as e:
                self.logger.error(f"Error in Gemini read loop: {e}", exc_info=True)
                self.running = False

        self.read_task = asyncio.create_task(_read_loop())

    async def _update_token_metrics(self, usage_metadata):
        """
        Update token tracking from Gemini usage metadata.

        For Gemini Live API:
        - usage_metadata.prompt_token_count = total input tokens for this turn
        - usage_metadata.candidates_token_count = total output tokens for this turn
        - Gemini Live API doesn't break down by modality, but for audio conversations,
          most tokens are audio tokens (input: 1 token/100ms, output: 1 token/50ms)
        """
        try:
            # Get token counts for this turn
            prompt_tokens_this_turn = 0
            candidates_tokens_this_turn = 0

            if hasattr(usage_metadata, 'prompt_token_count'):
                prompt_tokens_this_turn = usage_metadata.prompt_token_count
                self._total_prompt_tokens = prompt_tokens_this_turn

            if hasattr(usage_metadata, 'candidates_token_count'):
                candidates_tokens_this_turn = usage_metadata.candidates_token_count
                self._total_candidates_tokens = candidates_tokens_this_turn

            # For Live API audio conversations, tokens are primarily audio
            # Accumulate input audio tokens from this turn
            if prompt_tokens_this_turn > 0:
                self._token_details['input_audio_tokens'] += prompt_tokens_this_turn

            # Accumulate output tokens from this turn
            # Check if response_tokens_details is available for modality breakdown
            if hasattr(usage_metadata, 'response_tokens_details'):
                for detail in usage_metadata.response_tokens_details:
                    if isinstance(detail, types.ModalityTokenCount):
                        modality = detail.modality
                        count = detail.token_count

                        # Map modality to our tracking (accumulate)
                        if modality == "TEXT":
                            self._token_details['output_text_tokens'] += count
                        elif modality == "AUDIO":
                            self._token_details['output_audio_tokens'] += count
            else:
                # If no modality breakdown, assume all output is audio for Live API
                if candidates_tokens_this_turn > 0:
                    self._token_details['output_audio_tokens'] += candidates_tokens_this_turn

            if DEBUG == 'true':
                self.logger.debug(
                    f"Token metrics updated - This turn: prompt={prompt_tokens_this_turn}, "
                    f"candidates={candidates_tokens_this_turn} | "
                    f"Cumulative: input_audio={self._token_details['input_audio_tokens']}, "
                    f"output_audio={self._token_details['output_audio_tokens']}, "
                    f"output_text={self._token_details['output_text_tokens']}"
                )

        except Exception as e:
            self.logger.error(f"Error updating token metrics: {e}", exc_info=True)

    async def _handle_function_call(self, name: str, call_id: str, args: dict):
        """Handle function calls from Gemini."""
        try:
            self.logger.info(f"[FunctionCall] Handling function call: name={name}, call_id={call_id}")

            if not name:
                self.logger.error(f"[FunctionCall] ERROR: Function name is empty for call_id={call_id}")
                return

            # Check if this is a Genesys tool
            if name in self.genesys_tool_handlers:
                await self._handle_genesys_tool_call(name, call_id, args or {})
                return

            # Handle call control functions
            output_payload = {}
            action = None
            info = None
            closing_instruction = None

            if name in ("end_call", "end_conversation_successfully"):
                action = "end_conversation_successfully"
                summary = (args or {}).get("summary") or "Customer confirmed the request was completed."
                info = summary
                output_payload = {"result": "ok", "action": action, "summary": summary}
                self._disconnect_context = {"action": action, "reason": "completed", "info": info}
                self._await_disconnect_on_done = True
                # Use custom SUCCESS_PROMPT if provided, otherwise use default
                if self.success_prompt:
                    closing_instruction = f'Say exactly this to the caller: "{self.success_prompt}"'
                    self.logger.info(f"[FunctionCall] Using custom SUCCESS_PROMPT for closing: {self.success_prompt}")
                else:
                    closing_instruction = "Confirm the task is wrapped up and thank the caller in one short sentence."
            elif name in ("handoff_to_human", "end_conversation_with_escalation"):
                action = "end_conversation_with_escalation"
                reason = (args or {}).get("reason") or "Caller requested escalation"
                output_payload = {"result": "ok", "action": action, "reason": reason}
                info = reason
                self._disconnect_context = {"action": action, "reason": "transfer", "info": info}
                self._await_disconnect_on_done = True
                # Use custom ESCALATION_PROMPT if provided, otherwise use default
                if self.escalation_prompt:
                    closing_instruction = f'Say exactly this to the caller: "{self.escalation_prompt}"'
                    self.logger.info(f"[FunctionCall] Using custom ESCALATION_PROMPT for closing: {self.escalation_prompt}")
                else:
                    closing_instruction = "Let the caller know a live agent will take over and reassure them help is coming."
            else:
                self.logger.warning(f"[FunctionCall] Unknown function called: {name}")
                output_payload = {"result": "error", "error": f"Unknown function: {name}"}

            # Send function response back to Gemini
            function_response = types.FunctionResponse(
                id=call_id,
                name=name,
                response=output_payload
            )

            await self.session.send_tool_response(
                function_responses=[function_response]
            )

            self.logger.info(f"[FunctionCall] Sent function response for {name} (call_id={call_id})")

            if closing_instruction and self._disconnect_context:
                # Send the closing instruction to make Gemini say the farewell
                await self.session.send_client_content(
                    turns=types.Content(
                        role="user",
                        parts=[types.Part(text=closing_instruction)]
                    ),
                    turn_complete=True
                )
                self.logger.info(
                    f"[FunctionCall] Sent closing instruction to Gemini. Scheduled disconnect after farewell: action={self._disconnect_context.get('action')}"
                )

        except Exception as e:
            self.logger.error(f"[FunctionCall] ERROR: Exception handling function call {name}: {e}", exc_info=True)

    def register_genesys_tool_handlers(self, handlers: Optional[Dict[str, Callable[[Dict[str, Any]], Awaitable[Dict[str, Any]]]]]):
        """Register handlers for Genesys data action tools."""
        self.genesys_tool_handlers = handlers or {}

    async def _handle_genesys_tool_call(self, name: str, call_id: str, args: Dict[str, Any]):
        """Handle Genesys data action tool calls."""
        handler = self.genesys_tool_handlers.get(name)
        if not handler:
            error_msg = f"No handler registered for tool {name}"
            self.logger.error(f"[FunctionCall] ERROR: {error_msg}")
            return

        try:
            self.logger.info(f"[FunctionCall] Calling handler for Genesys tool {name}")
            result_payload = await handler(args)

            if result_payload is None:
                self.logger.warning(f"[FunctionCall] Tool {name} returned None")
                result_payload = {}

            output_payload = {
                "status": "ok",
                "tool": name,
                "result": result_payload
            }

            self.logger.info(f"[FunctionCall] Genesys tool {name} executed successfully")

        except Exception as exc:
            error_msg = f"{type(exc).__name__}: {str(exc)}"
            self.logger.error(f"[FunctionCall] ERROR: Tool {name} failed: {exc}", exc_info=True)
            output_payload = {
                "status": "error",
                "tool": name,
                "error_type": type(exc).__name__,
                "message": error_msg
            }

        try:
            # Send function response back to Gemini
            function_response = types.FunctionResponse(
                id=call_id,
                name=name,
                response=output_payload
            )

            await self.session.send_tool_response(
                function_responses=[function_response]
            )

            self.logger.info(f"[FunctionCall] Sent Genesys tool response for {name} (call_id={call_id})")
        except Exception as send_exc:
            self.logger.error(f"[FunctionCall] CRITICAL ERROR: Failed to send tool result: {send_exc}", exc_info=True)

    async def close(self):
        """Close the Gemini session."""
        duration = time.time() - self.start_time
        self.logger.info(f"Closing Gemini connection after {duration:.2f}s")
        self.running = False

        # Exit the async context manager if it exists
        if self._session_context:
            try:
                await self._session_context.__aexit__(None, None, None)
                self.logger.debug("Successfully exited Gemini session context")
            except Exception as e:
                self.logger.error(f"Error exiting Gemini session context: {e}")
            self._session_context = None

        if self.session:
            self.session = None

        if self.read_task:
            self.read_task.cancel()
            try:
                await self.read_task
            except asyncio.CancelledError:
                pass
            self.read_task = None

    async def await_summary(self, timeout: float = 10.0):
        """Generate a summary of the conversation."""
        # For Gemini, we can request a summary by sending a specific prompt
        loop = asyncio.get_event_loop()
        self._summary_future = loop.create_future()

        try:
            # Send summary request
            await self.session.send_client_content(
                turns=types.Content(
                    role="user",
                    parts=[types.Part(text="""
Please analyze this conversation and provide a structured summary including:
{
    "main_topics": [],
    "key_decisions": [],
    "action_items": [],
    "sentiment": ""
}
""")]
                ),
                turn_complete=True
            )

            return await asyncio.wait_for(self._summary_future, timeout=timeout)
        except asyncio.TimeoutError:
            self.logger.error("Timeout generating summary")
            return None
        finally:
            self._summary_future = None

    async def disconnect_session(self, reason="completed", info=""):
        """Disconnect the session."""
        await self.close()

    def get_token_metrics(self) -> Dict[str, str]:
        """
        Get token usage metrics in a format compatible with output variables.
        Returns dict with string values for all token counts.
        """
        return {
            "TOTAL_INPUT_TEXT_TOKENS": str(self._token_details.get('input_text_tokens', 0)),
            "TOTAL_INPUT_CACHED_TEXT_TOKENS": str(self._token_details.get('input_cached_text_tokens', 0)),
            "TOTAL_INPUT_AUDIO_TOKENS": str(self._token_details.get('input_audio_tokens', 0)),
            "TOTAL_INPUT_CACHED_AUDIO_TOKENS": str(self._token_details.get('input_cached_audio_tokens', 0)),
            "TOTAL_OUTPUT_TEXT_TOKENS": str(self._token_details.get('output_text_tokens', 0)),
            "TOTAL_OUTPUT_AUDIO_TOKENS": str(self._token_details.get('output_audio_tokens', 0))
        }<|MERGE_RESOLUTION|>--- conflicted
+++ resolved
@@ -284,11 +284,7 @@
                 http_options={'api_version': 'v1alpha'}
             )
 
-<<<<<<< HEAD
             # Build function declarations for Gemini
-=======
-            # Build tool declarations for Gemini
->>>>>>> 663cfa0d
             function_declarations = []
 
             # Add call control tools
@@ -310,15 +306,12 @@
                             "parameters": cleaned_parameters
                         }
                         function_declarations.append(func_def)
-<<<<<<< HEAD
 
             # Wrap function declarations in tools structure (required by Gemini Live API)
             # Format: [{"function_declarations": [...]}]
             tools = None
             if function_declarations:
                 tools = [{"function_declarations": function_declarations}]
-=======
->>>>>>> 663cfa0d
 
             # Build configuration
             instructions_text = self.final_instructions
@@ -363,11 +356,7 @@
             self.logger.info(f"Gemini Live API connection established in {connect_time:.2f}s")
             self.running = True
 
-<<<<<<< HEAD
             tool_names = [t.get("name", "unknown") for t in function_declarations]
-=======
-            tool_names = [f.get("name", "unknown") for f in function_declarations]
->>>>>>> 663cfa0d
             self.logger.info(
                 f"[FunctionCall] Configured Gemini tools: {tool_names}; voice={self.voice}"
             )
