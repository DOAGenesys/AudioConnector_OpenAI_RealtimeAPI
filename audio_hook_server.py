--- conflicted
+++ resolved
@@ -27,12 +27,8 @@
 )
 
 from rate_limiter import RateLimiter
-<<<<<<< HEAD
 from openai_client import OpenAIRealtimeClient
 from gemini_client import GeminiRealtimeClient
-=======
-from providers import create_client
->>>>>>> 7b87eb81
 from utils import format_json, parse_iso8601_duration
 from genesys_actions import build_genesys_tool_context
 from mcp_tools import load_mcp_tool_context
@@ -452,7 +448,6 @@
             self.logger.info(f"Using custom SUCCESS_PROMPT: {success_prompt}")
 
         try:
-<<<<<<< HEAD
             # Create the appropriate AI client based on vendor selection
             if AI_VENDOR == 'gemini':
                 self.logger.info(f"[AI Vendor] Using Gemini Live API")
@@ -508,37 +503,6 @@
                 )
         except Exception as e:
             self.logger.error(f"AI client connection failed: {e}")
-=======
-            # Create AI client using provider abstraction
-            self.openai_client = create_client(
-                provider=AI_PROVIDER,
-                session_id=self.session_id,
-                on_speech_started_callback=self.handle_speech_started
-            )
-            self.openai_client.language = language
-            self.openai_client.customer_data = customer_data
-            self.openai_client.escalation_prompt = escalation_prompt
-            self.openai_client.success_prompt = success_prompt
-            # Wire callbacks for function-calling driven disconnects
-            self.openai_client.on_end_call_request = self._on_end_call_request
-            self.openai_client.on_handoff_request = self._on_handoff_request
-            self.logger.info(f"[FunctionCall] {AI_PROVIDER.upper()} callbacks wired: on_end_call_request and on_handoff_request")
-            if self.genesys_tool_context:
-                self.openai_client.register_genesys_tool_handlers(self.genesys_tool_context.handlers)
-            await self.openai_client.connect(
-                instructions=instructions,
-                voice=voice,
-                temperature=temperature,
-                model=model,
-                max_output_tokens=max_output_tokens,
-                agent_name=agent_name,
-                company_name=company_name,
-                tool_definitions=tool_definitions_payload,
-                tool_instructions=tool_instructions
-            )
-        except Exception as e:
-            self.logger.error(f"{AI_PROVIDER.upper()} connection failed: {e}")
->>>>>>> 7b87eb81
             await self.disconnect_session(reason="error", info=str(e))
             return
 
@@ -753,7 +717,6 @@
                 self.logger.info(f"[FunctionCall] Closing OpenAI connection")
                 await self.openai_client.close()
 
-<<<<<<< HEAD
             # Get token usage from AI client (vendor-agnostic)
             token_metrics = {}
             if self.openai_client:
@@ -778,24 +741,6 @@
                         "TOTAL_OUTPUT_AUDIO_TOKENS": str(output_details.get("audio_tokens", 0))
                     }
                     self.logger.info(f"[FunctionCall] Token usage (OpenAI): {token_metrics}")
-=======
-            # Get cumulative token usage from OpenAI client if available
-            token_metrics = {}
-            if self.openai_client and hasattr(self.openai_client, 'cumulative_tokens'):
-                try:
-                    cumulative = self.openai_client.cumulative_tokens
-                    token_metrics = {
-                        "TOTAL_INPUT_TEXT_TOKENS": str(cumulative.get("input_text_tokens", 0)),
-                        "TOTAL_INPUT_CACHED_TEXT_TOKENS": str(cumulative.get("input_cached_text_tokens", 0)),
-                        "TOTAL_INPUT_AUDIO_TOKENS": str(cumulative.get("input_audio_tokens", 0)),
-                        "TOTAL_INPUT_CACHED_AUDIO_TOKENS": str(cumulative.get("input_cached_audio_tokens", 0)),
-                        "TOTAL_OUTPUT_TEXT_TOKENS": str(cumulative.get("output_text_tokens", 0)),
-                        "TOTAL_OUTPUT_AUDIO_TOKENS": str(cumulative.get("output_audio_tokens", 0))
-                    }
-                    self.logger.info(f"[FunctionCall] Cumulative token usage: {token_metrics}")
-                except Exception as token_err:
-                    self.logger.error(f"[FunctionCall] Error extracting cumulative token usage: {token_err}", exc_info=True)
->>>>>>> 7b87eb81
 
             output_vars = {
                 "CONVERSATION_SUMMARY": json.dumps(summary_data) if summary_data else "",
