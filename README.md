--- conflicted
+++ resolved
@@ -163,11 +163,8 @@
 
 #### Step 3: Configure Environment Variables
 
-<<<<<<< HEAD
 **Provider Selection (Required):**
 
-=======
->>>>>>> 460b77d0
 | Variable | Description | Example Value |
 |----------|-------------|---------------|
 | `AI_VENDOR` | AI provider to use (`openai` or `gemini`) | `openai` or `gemini` |
