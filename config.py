--- conflicted
+++ resolved
@@ -214,15 +214,11 @@
 logger = logging.getLogger("GenesysOpenAIBridge")
 logger.setLevel(root_log_level)
 
-<<<<<<< HEAD
 # Suppress verbose numba logging (used by librosa for JIT compilation)
 # Numba generates excessive debug output that clutters logs
 numba_logger = logging.getLogger('numba')
 numba_logger.setLevel(logging.ERROR)
 
-=======
-# Suppress verbose third-party library logs when not in DEBUG mode
->>>>>>> 6a5d043d
 if DEBUG != 'true':
     # Suppress numba debug logs
     logging.getLogger('numba').setLevel(logging.WARNING)
